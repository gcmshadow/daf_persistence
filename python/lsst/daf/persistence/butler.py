#!/usr/bin/env python

# 
# LSST Data Management System
# Copyright 2008, 2009, 2010 LSST Corporation.
# 
# This product includes software developed by the
# LSST Project (http://www.lsst.org/).
#
# This program is free software: you can redistribute it and/or modify
# it under the terms of the GNU General Public License as published by
# the Free Software Foundation, either version 3 of the License, or
# (at your option) any later version.
# 
# This program is distributed in the hope that it will be useful,
# but WITHOUT ANY WARRANTY; without even the implied warranty of
# MERCHANTABILITY or FITNESS FOR A PARTICULAR PURPOSE.  See the
# GNU General Public License for more details.
# 
# You should have received a copy of the LSST License Statement and 
# the GNU General Public License along with this program.  If not, 
# see <http://www.lsstcorp.org/LegalNotices/>.
#

# -*- python -*-

"""This module defines the Butler class."""

from __future__ import with_statement
import cPickle
import os
import lsst.daf.base as dafBase
import lsst.pex.logging as pexLog
import lsst.pex.policy as pexPolicy
from lsst.daf.persistence import StorageList, LogicalLocation, ReadProxy

class Butler(object):
    """Butler provides a generic mechanism for persisting and retrieving data using mappers.

    Butlers should always be created using ButlerFactory.create().
    
    A Butler manages an collection of datasets.  Each dataset has a type
    representing its intended usage and a location.  Note that the dataset
    type is not the same as the C++ or Python type of the object containing
    the data.  For example, an ExposureF object might be used to hold the data
    for a raw image, a post-ISR image, a calibrated science image, or a
    difference image.  These would all be different dataset types.

    Each Butler is responsible for a subset of its collection defined by the
    partial data identifier used to create it.  A Butler can produce a
    collection of possible values for a key (or tuples of values for multiple
    keys) if given a partial data identifier.  It can check for the existence
    of a file containing a data set given its type and data identifier.  The
    Butler can then retrieve the data set.  Similarly, it can persist an
    object to an appropriate location when given its associated data
    identifier.

    Note that the Butler has two more advanced features when retrieving a data
    set.  First, the retrieval is lazy.  Input does not occur until the data
    set is actually accessed.  This allows data sets to be retrieved and
    placed on a clipboard prospectively with little cost, even if the
    algorithm of a stage ends up not using them.  Second, the Butler will call
    a standardization hook upon retrieval of the data set.  This function,
    contained in the input mapper object, must perform any necessary
    manipulations to force the retrieved object to conform to standards,
    including translating metadata.

    Public methods:

    getKeys(self)

    queryMetadata(self, datasetType, keys, format=None, dataId={}, **rest)

    datasetExists(self, datasetType, dataId={}, **rest)

    get(self, datasetType, dataId={}, **rest)

    put(self, obj, datasetType, dataId={}, **rest)
    """

    def __init__(self, mapper, persistence, partialId={}):
        """Construct the Butler.  Only called via the ButlerFactory."""

        self.mapper = mapper
        self.persistence = persistence
        self.partialId = partialId
        self.log = pexLog.Log(pexLog.Log.getDefaultLog(),
                "daf.persistence.butler")

    def getKeys(self):
        """Returns the valid data id keys for the dataset collection."""

        return self.mapper.getKeys()

    def queryMetadata(self, datasetType, key, format=None, dataId={}, **rest):
        """Returns the valid values for one or more keys when given a partial
        input collection data id.
        
        @param datasetType the type of data set to inquire about.
        @param key         a key giving the level of granularity of the inquiry.
        @param format      an optional key or tuple of keys to be returned. 
        @param dataId      the partial data id.
        @param **rest      keyword arguments for the partial data id.
        @returns a list of valid values or tuples of valid values as specified
        by the format (defaulting to the same as the key) at the key's level
        of granularity.
        """

        dataId = self._combineDicts(dataId, **rest)
        if format is None:
            format = (key,)
        elif not hasattr(format, '__iter__'):
            format = (format,)
        tuples = self.mapper.queryMetadata(datasetType, key, format, dataId)
        if len(format) == 1:
            return [x[0] for x in tuples]
        return tuples

    def datasetExists(self, datasetType, dataId={}, **rest):
        """Determines if a data set file exists.

        @param datasetType    the type of data set to inquire about.
        @param dataId         the data id of the data set.
        @param **rest         keyword arguments for the data id.
        @returns True if the data set exists or is non-file-based.
        """

        dataId = self._combineDicts(dataId, **rest)
        location = self.mapper.map(datasetType, dataId)
        additionalData = location.getAdditionalData()
        storageName = location.getStorageName()
        if storageName in ('BoostStorage', 'FitsStorage', 'PafStorage',
                'PickleStorage'):
            locations = location.getLocations()
            for locationString in locations:
                logLoc = LogicalLocation(locationString, additionalData)
                if not os.path.exists(logLoc.locString()):
                    return False
            return True
        self.log.log(pexLog.Log.WARN,
                "datasetExists() for non-file storage %s, " +
                "dataset type=%s, keys=%s""" %
                (storageName, datasetType, str(dataId)))
        return True

    def get(self, datasetType, dataId={}, **rest):
        """Retrieves a data set given an input collection data id.
        
        @param datasetType    the type of data set to retrieve.
        @param dataId         the data id.
        @param **rest         keyword arguments for the data id.
        @returns an object retrieved from the data set (or a proxy for one).
        """
        dataId = self._combineDicts(dataId, **rest)
        location = self.mapper.map(datasetType, dataId)
        self.log.log(pexLog.Log.DEBUG, "Get type=%s keys=%s from %s" %
                (datasetType, dataId, str(location)))

        if location.getPythonType() is not None:
            # import this pythonType dynamically 
            pythonTypeTokenList = location.getPythonType().split('.')
            importClassString = pythonTypeTokenList.pop()
            importClassString = importClassString.strip()
            importPackage = ".".join(pythonTypeTokenList)
            importType = __import__(importPackage, globals(), locals(), \
                    [importClassString], -1) 
            pythonType = getattr(importType, importClassString)
        else:
            pythonType = None
        if hasattr(self.mapper, "bypass_" + datasetType):
            bypassFunc = getattr(self.mapper, "bypass_" + datasetType)
            callback = lambda: bypassFunc(datasetType, pythonType,
                    location, dataId)
        elif self.mapper.canStandardize(datasetType):
            callback = lambda: self.mapper.standardize(datasetType,
                    self._read(pythonType, location), dataId)
        else:
            callback = lambda: self._read(pythonType, location)
        return ReadProxy(callback)

    def put(self, obj, datasetType, dataId={}, **rest):
        """Persists a data set given an output collection data id.
        
        @param obj            the object to persist.
        @param datasetType    the type of data set to persist.
        @param dataId         the data id.
        @param **rest         keyword arguments for the data id.
        """
        dataId = self._combineDicts(dataId, **rest)
        location = self.mapper.map(datasetType, dataId)
        self.log.log(pexLog.Log.DEBUG, "Put type=%s keys=%s to %s" %
                (datasetType, dataId, str(location)))
        additionalData = location.getAdditionalData()
        storageName = location.getStorageName()
        locations = location.getLocations()
        # TODO support multiple output locations
        locationString = locations[0]
        logLoc = LogicalLocation(locationString, additionalData)
        trace = pexLog.BlockTimingLog(self.log, "put",
                                      pexLog.BlockTimingLog.INSTRUM+1)
        trace.setUsageFlags(trace.ALLUDATA)

        if storageName == "PickleStorage":
<<<<<<< HEAD
            trace.start("write to %s(%s)" % (storageName, logLoc.locString()))
            outfile = open(logLoc.locString(), "wb")
            try:
                cPickle.dump(obj, outfile, cPickle.HIGHEST_PROTOCOL)
            finally:
                outfile.close()
            trace.done()
=======
            self.log.log(pexLog.Log.INFO - 1, "Writing to PickleStorage(%s)" %
                    (logLoc.locString(),))
            outDir = os.path.dirname(logLoc.locString())
            if outDir != "" and not os.path.exists(outDir):
                os.makedirs(outDir)
            with open(logLoc.locString(), "wb") as outfile:
                cPickle.dump(obj, outfile, cPickle.HIGHEST_PROTOCOL)
            self.log.log(pexLog.Log.INFO - 1, "Writing complete")
>>>>>>> b4572f83
            return

        # Create a list of Storages for the item.
        storageList = StorageList()
        storage = self.persistence.getPersistStorage(storageName, logLoc)
        storageList.append(storage)
        trace.start("write to %s(%s)" % (storageName, logLoc.locString()))

        # Persist the item.
        if hasattr(obj, '__deref__'):
            # We have a smart pointer, so dereference it.
            self.persistence.persist(
                    obj.__deref__(), storageList, additionalData)
        else:
            self.persistence.persist(obj, storageList, additionalData)
        trace.done()

    def _combineDicts(self, dataId, **rest):
        finalId = {}
        finalId.update(self.partialId)
        finalId.update(dataId)
        finalId.update(rest)
        return finalId

    def _map(self, mapper, datasetType, dataId):
        return mapper.map(datasetType, dataId)

    def _read(self, pythonType, location):
        trace = pexLog.BlockTimingLog(self.log, "read",
                                      pexLog.BlockTimingLog.INSTRUM+1)
        
        additionalData = location.getAdditionalData()
        # Create a list of Storages for the item.
        storageName = location.getStorageName()
        results = []
        locations = location.getLocations()
        returnList = True
        if len(locations) == 1:
            returnList = False

        for locationString in locations:
            logLoc = LogicalLocation(locationString, additionalData)
            trace.start("read from %s(%s)" % (storageName, logLoc.locString()))
            
            if storageName == "PafStorage":
                finalItem = pexPolicy.Policy.createPolicy(logLoc.locString())
            elif storageName == "PickleStorage":
<<<<<<< HEAD
                infile = open(logLoc.locString(), "rb")
                try:
=======
                self.log.log(pexLog.Log.INFO - 1,
                        "Reading from PickleStorage(%s)" %
                        (logLoc.locString(),))
                if not os.path.exists(logLoc.locString()):
                    raise RuntimeError, \
                            "No such pickle file: " + logLoc.locString()
                with open(logLoc.locString(), "rb") as infile:
>>>>>>> b4572f83
                    finalItem = cPickle.load(infile)
            else:
                storageList = StorageList()
                storage = self.persistence.getRetrieveStorage(storageName, logLoc)
                storageList.append(storage)
                itemData = self.persistence.unsafeRetrieve(
                        location.getCppType(), storageList, additionalData)
                finalItem = pythonType.swigConvert(itemData)
            trace.done()
            results.append(finalItem)

        if not returnList:
            results = results[0]
        return results<|MERGE_RESOLUTION|>--- conflicted
+++ resolved
@@ -201,24 +201,13 @@
         trace.setUsageFlags(trace.ALLUDATA)
 
         if storageName == "PickleStorage":
-<<<<<<< HEAD
             trace.start("write to %s(%s)" % (storageName, logLoc.locString()))
-            outfile = open(logLoc.locString(), "wb")
-            try:
-                cPickle.dump(obj, outfile, cPickle.HIGHEST_PROTOCOL)
-            finally:
-                outfile.close()
-            trace.done()
-=======
-            self.log.log(pexLog.Log.INFO - 1, "Writing to PickleStorage(%s)" %
-                    (logLoc.locString(),))
             outDir = os.path.dirname(logLoc.locString())
             if outDir != "" and not os.path.exists(outDir):
                 os.makedirs(outDir)
             with open(logLoc.locString(), "wb") as outfile:
                 cPickle.dump(obj, outfile, cPickle.HIGHEST_PROTOCOL)
-            self.log.log(pexLog.Log.INFO - 1, "Writing complete")
->>>>>>> b4572f83
+            trace.done()
             return
 
         # Create a list of Storages for the item.
@@ -266,18 +255,10 @@
             if storageName == "PafStorage":
                 finalItem = pexPolicy.Policy.createPolicy(logLoc.locString())
             elif storageName == "PickleStorage":
-<<<<<<< HEAD
-                infile = open(logLoc.locString(), "rb")
-                try:
-=======
-                self.log.log(pexLog.Log.INFO - 1,
-                        "Reading from PickleStorage(%s)" %
-                        (logLoc.locString(),))
                 if not os.path.exists(logLoc.locString()):
                     raise RuntimeError, \
                             "No such pickle file: " + logLoc.locString()
                 with open(logLoc.locString(), "rb") as infile:
->>>>>>> b4572f83
                     finalItem = cPickle.load(infile)
             else:
                 storageList = StorageList()
